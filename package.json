--- conflicted
+++ resolved
@@ -1,76 +1,3 @@
-<<<<<<< HEAD
-{
-  "name": "quantum-tensors",
-  "version": "0.4.8",
-  "description": "Tensor numerics for quantum information and quantum optics. Used in Quantum Game with Photons.",
-  "main": "dist/quantum-tensors.js",
-  "module": "dist/quantum-tensors.esm.js",
-  "unpkg": "dist/quantum-tensors.min.js",
-  "types": "dist/index.d.ts",
-  "files": [
-    "dist",
-    "README.md",
-    "imgs"
-  ],
-  "repository": "https://github.com/Quantum-Game/quantum-tensors",
-  "author": "Piotr Migdal",
-  "license": "MIT",
-  "devDependencies": {
-    "@rollup/plugin-commonjs": "^11.0.2",
-    "@rollup/plugin-node-resolve": "^7.1.1",
-    "@types/jest": "^25.1.2",
-    "@types/lodash": "^4.14.138",
-    "@typescript-eslint/eslint-plugin": "^2.10.0",
-    "@typescript-eslint/parser": "^2.10.0",
-    "eslint": "^6.7.2",
-    "eslint-config-airbnb": "^18.0.1",
-    "eslint-config-prettier": "^6.7.0",
-    "eslint-import-resolver-typescript": "^2.0.0",
-    "eslint-plugin-import": "^2.18.2",
-    "eslint-plugin-json": "^2.0.1",
-    "eslint-plugin-jsx-a11y": "^6.2.3",
-    "eslint-plugin-prettier": "^3.1.1",
-    "eslint-plugin-react": "^7.17.0",
-    "jest": "^25.1.0",
-    "prettier": "^2.0.1",
-    "rollup": "^2.0.2",
-    "rollup-plugin-terser": "^5.2.0",
-    "rollup-plugin-typescript2": "^0.26.0",
-    "ts-jest": "^25.2.0",
-    "typedoc": "^0.16.9",
-    "typescript": "^3.6.3"
-  },
-  "scripts": {
-    "try-example": "tsc && node ./lib/demos/example.js",
-    "build-old": "tsc --pretty",
-    "build": "rollup -c && tsc",
-    "test": "tsc --noEmit -p . && jest --coverage --no-cache",
-    "test-sim": "tsc --noEmit -p . && jest --no-cache ./tests/Simulation.test.ts",
-    "build-docs": "typedoc --out docs src",
-    "build-and-deploy-docs": "typedoc --out docs src && touch docs/.nojekyll && push-dir --dir=docs --branch=gh-pages --cleanup",
-    "build-defs": "tsc --declaration --outDir . --emitDeclarationOnly",
-    "eslint-fix": "eslint --fix src/*.ts",
-    "lint": "eslint src/*.ts",
-    "prepare": "npm run build",
-    "prepublishOnly": "npm run lint && npm run test",
-    "postversion": "git push && git push --tags && npm run build-and-deploy-docs"
-  },
-  "dependencies": {
-    "@types/lodash": "^4.14.138",
-    "lodash": "^4.17.15"
-  },
-  "jest": {
-    "transform": {
-      ".(ts|tsx)": "ts-jest"
-    },
-    "testRegex": "(/__tests__/.*|\\.(test|spec))\\.(ts)$",
-    "moduleFileExtensions": [
-      "ts",
-      "js"
-    ]
-  }
-}
-=======
 {
   "name": "quantum-tensors",
   "version": "0.4.8",
@@ -142,5 +69,4 @@
       "js"
     ]
   }
-}
->>>>>>> cdf7a4e9
+}